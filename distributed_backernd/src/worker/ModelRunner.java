--- conflicted
+++ resolved
@@ -41,13 +41,7 @@
         try {
             if (task == null || task.payload == null || task.payload.length() == 0) {
                 r.status = "ERROR_INVALID_INPUT";
-<<<<<<< HEAD
-                r.output_type = "NONE";
-                r.output_blob = new Bytes();
-                r.output_blob.from_array(new byte[0], 0);
-=======
                 r.output_blob = emptyBytes();
->>>>>>> 8c4e6d7d
                 return r;
             }
 
@@ -73,14 +67,7 @@
         } catch (Throwable e) {
             e.printStackTrace();
             r.status = "ERROR";
-<<<<<<< HEAD
-            r.output_type = "NONE";
-            r.output_blob = new Bytes();
-            r.output_blob.from_array(new byte[0], 0);
-        } finally {
-=======
             r.output_blob = emptyBytes();
->>>>>>> 8c4e6d7d
         }
         return r;
     }
