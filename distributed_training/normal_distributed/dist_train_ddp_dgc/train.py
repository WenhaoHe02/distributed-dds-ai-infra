# train_ddp_mnist.py
# -*- coding: utf-8 -*-
import logging
import os, time, torch, torch.nn as nn, torch.optim as optim, torch.nn.functional as F
import datetime

from sympy.physics.units.definitions.dimension_definitions import information
from torch.utils.data import DataLoader, Subset
from torchvision import datasets, transforms

import DDS_All as dds
from zrdds_allgather import ZrddsAllgather
from dgc_stepper import DDPDGCStepper
from compression import DGCCompressor
from memory import DGCSGDMemory
from dgc_eval import ddp_evaluate_top1   # 用你提供的 ddp_eval.py
from dds_barrier_verbose import ddp_barrier_verbose
# ---- 环境参数（也可从命令行传入）
RANK      = int(os.environ.get("RANK", "0"))
WORLD     = int(os.environ.get("WORLD_SIZE", "1"))
GROUP     = os.environ.get("GROUP_ID", "job-20250908-01")
DOMAIN_ID = int(os.environ.get("DDS_DOMAIN_ID", "200"))
DATA_DIR  = os.environ.get("DATA_DIR", "data")
<<<<<<< HEAD
=======

>>>>>>> 575223b6
logging.basicConfig(level=logging.INFO)
# ---- 模型：自动扁平化 28x28 -> 784
class MNISTNet(nn.Module):
    def __init__(self, hidden=512, out_dim=10):
        super().__init__()
        self.net = nn.Sequential(
            nn.Flatten(),                 # [B,1,28,28] -> [B,784]
            nn.Linear(784, hidden),
            nn.ReLU(),
            nn.Linear(hidden, out_dim),
        )
    def forward(self, x): return self.net(x)

def make_loaders(data_dir, batch_size, device, subset_size:int = None):
    tfm = transforms.Compose([
        transforms.ToTensor(),
        transforms.Normalize((0.1307,), (0.3081,)),   # 标准 MNIST 归一化
    ])
    train_ds = datasets.MNIST(root=data_dir, train=True,  download=True, transform=tfm)
    val_ds   = datasets.MNIST(root=data_dir, train=False, download=True, transform=tfm)

    # ✅ 子集调试（可选）
    if subset_size is not None:
        train_ds = Subset(train_ds, list(range(min(subset_size, len(train_ds)))))
        val_ds = Subset(val_ds, list(range(min(subset_size, len(val_ds)))))

    pin = (device.type == "cuda")
    train_loader = DataLoader(train_ds, batch_size=batch_size, shuffle=True,
                              pin_memory=pin, drop_last=True)
    val_loader   = DataLoader(val_ds,   batch_size=batch_size, shuffle=False,
                              num_workers=0, pin_memory=pin)
    return train_loader, val_loader

# ---- 在这里给 ZrddsAllgather 添加轮询函数
def wait_for_discovery(ag: ZrddsAllgather, world:int, timeout_ms:int=10000, include_self:bool=True, poll_ms:int=200):
    """阻塞直到 discovery 匹配完成"""
    deadline = time.time() + timeout_ms/1000.0
    target = world if include_self else max(0, world-1)

    def _get_pub_count():
        st = ag.writer.get_publication_matched_status()  # 直接返回 DDS_All.PublicationMatchedStatus
        return int(getattr(st, "current_count", 0))

    def _get_sub_count():
        st = ag.reader.get_subscription_matched_status()
        return int(getattr(st, "current_count", 0))

    last_w = last_r = -1
    while True:
        cw, cr = _get_pub_count(), _get_sub_count()
        if (cw >= target) and (cr >= target):
            logging.info(f"[ag][discovery] OK: writer={cw}, reader={cr}, target={target}")
            return
        if cw != last_w or cr != last_r:
            logging.info(f"[ag][discovery] waiting... writer={cw}, reader={cr}, target={target}")
            last_w, last_r = cw, cr
        if time.time() >= deadline:
            raise TimeoutError(f"discovery timeout: writer={cw}, reader={cr}, target={target}, world={world}")
        time.sleep(poll_ms/1000.0)

def main():
    # DDS participant
    start_time = datetime.datetime.now()
    if RANK == 0:
        logging.info(f"[train_scripts] started at {start_time.strftime('%Y-%m-%d %H:%M:%S')}")
    dp = dds.DomainParticipantFactory.get_instance().create_participant(
        DOMAIN_ID, dds.DOMAINPARTICIPANT_QOS_DEFAULT, None, 0)
    dds.register_all_types(dp)

    # 通信引擎
    ag = ZrddsAllgather(dp, topic="ddp/allgather_blob")

    # ---- ★ 在 barrier 之前先确保 discovery 已完成
    wait_for_discovery(ag, world=WORLD, timeout_ms=100000, include_self=True)

    ok = ddp_barrier_verbose(ag, group_id=GROUP, rank=RANK, world=WORLD,
                             domain_id=DOMAIN_ID, topic_name="ddp/allgather_blob",
                             min_writer_matches=WORLD, min_reader_matches=WORLD,
                             match_timeout_s=150.0, barrier_timeout_s=600.0)
    if not ok:
        raise SystemExit("[barrier] failed; check missing ranks / matching logs")

    # 模型/优化器
    device = torch.device("cuda" if torch.cuda.is_available() else "cpu")
    model = MNISTNet().to(device)
    opt = optim.SGD(model.parameters(), lr=0.1, momentum=0.9)

    # 压缩器
    mem = DGCSGDMemory(momentum=0.9, nesterov=False, gradient_clipping=None, momentum_masking=True)
    comp = DGCCompressor(compress_ratio=0.001, memory=mem, fp16_values=False, int32_indices=True, warmup_epochs=3)
    stepper = DDPDGCStepper(model, comp, ag, GROUP, RANK, WORLD)

    # 数据
    train_loader, val_loader = make_loaders(DATA_DIR, batch_size=128, device=device, subset_size=36000)
    loss_fn = nn.CrossEntropyLoss()

    # 训练参数
    epochs = 10
    eval_every = 100
    EVAL_ROUND_OFFSET = 1_000_000_000

    global_step = 0
    for ep in range(epochs):
        for xb, yb in train_loader:
            xb = xb.to(device, non_blocking=True)
            yb = yb.to(device, non_blocking=True)

            opt.zero_grad(set_to_none=True)
            stepper.begin_step(global_step)

            logits = model(xb)
            loss = loss_fn(logits, yb)
            loss.backward()

            stepper.finish_and_apply(timeout_s=100000)
            opt.step()

            if RANK == 0 and (global_step % 100 == 0):
                logging.info(f"[rank {RANK}] step {global_step} loss={loss.item():.4f}")

            # 按 step 做全局评估（Top-1）
            if (global_step + 1) % eval_every == 0:
                metric_round = EVAL_ROUND_OFFSET + global_step
                g_correct, g_total, acc = ddp_evaluate_top1(
                    model, val_loader, device,
                    zrdds=ag, group_id=GROUP,
                    epoch_or_step=metric_round,
                    name="val.top1", rank=RANK, world=WORLD, timeout_s=100000.0
                )
                if RANK == 0:
                    logging.info(f"[VAL] step {global_step:05d} acc={acc*100:.2f}% ({g_correct}/{g_total})")

            global_step += 1

    dp.delete_contained_entities()
    end_time = datetime.datetime.now()
    if RANK == 0:
        duration = end_time - start_time
        logging.info(f"[train_scripts] finished at {end_time.strftime('%Y-%m-%d %H:%M:%S')}")
        logging.info(f"[train_scripts] total duration: {str(duration)}")
    if RANK == 0: logging.info("[train_scripts] done.")

if __name__ == "__main__":
    main()<|MERGE_RESOLUTION|>--- conflicted
+++ resolved
@@ -21,10 +21,6 @@
 GROUP     = os.environ.get("GROUP_ID", "job-20250908-01")
 DOMAIN_ID = int(os.environ.get("DDS_DOMAIN_ID", "200"))
 DATA_DIR  = os.environ.get("DATA_DIR", "data")
-<<<<<<< HEAD
-=======
-
->>>>>>> 575223b6
 logging.basicConfig(level=logging.INFO)
 # ---- 模型：自动扁平化 28x28 -> 784
 class MNISTNet(nn.Module):
