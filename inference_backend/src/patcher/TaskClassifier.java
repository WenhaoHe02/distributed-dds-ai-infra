package patcher;

import data_structure.*; // SingleTask / InferenceRequest / Task / TaskSeq / OpenBatch / Grant / TaskList

import java.util.*;
import java.util.concurrent.*;
import java.util.concurrent.atomic.AtomicLong;

/**
 * TaskClassifier — per-model windowed batcher aligned to final ai.idl (Scheme B)
 *
 * Responsibilities
 *  - Accept InferenceRequest / SingleTask and aggregate into per-model windows.
 *  - When a window reaches thresholds (maxBatch or maxWaitMs), cut a batch:
 *      * create a new batch_id
 *      * snapshot TaskSeq and store internally (pendingBatches)
 *      * emit an OpenBatch{batch_id, model_id, size, create_ts_ms}
 *  - When Patcher later decides the winner via Grant{batch_id, winner_worker_id},
 *      * onGrant(...) will emit a TaskList{batch_id, model_id, assigned_worker_id, tasks}
 *
 * This class does NOT select a winner from Claims — that orchestration remains in Patcher.
 * It only: window → OpenBatch, and Grant → TaskList.
 */
public class TaskClassifier {

    /* -------------------- Wiring contracts -------------------- */
    /** Publish OpenBatch announcements. */
    public interface OpenBatchEmitter { void emit(OpenBatch ob); }
    /** Publish the final assigned TaskList after Grant. */
    public interface TaskListEmitter { void emit(TaskList tl); }

    /* -------------------- Config -------------------- */
    public static class Config {
<<<<<<< HEAD
        /** Priority: 0=GPU小批极短等, 1=不打批即切, 2=CPU略等合批（默认） */
        public int priority = 2;

        /** 批大小基线（可被 perModelMaxBatch 覆盖） */
        public int defaultMaxCpuBatch = 8;
        public int defaultMaxGpuBatch = 4;

        /** 等待基线（可被 perModelMaxWaitMs 覆盖） */
        public long defaultMaxWaitMs = 8;   // 用于 priority=2
        public long waitFastMs = 2;         // 用于 priority=0（极短等）
        public long waitNoneMs = 0;         // 用于 priority=1（不等）

=======

        public int priorty=0;
        /** Default maximum batch size per model if no override. */
        public int defaultMaxBatch = 16;
        /** Default maximum wait per model (ms) if no override. */
        public long defaultMaxWaitMs = 8;
>>>>>>> 1a710255
        /** Per-model overrides. Key = model_id (String). */
        public Map<String, Integer> perModelMaxBatch = new ConcurrentHashMap<>();
        public Map<String, Long> perModelMaxWaitMs = new ConcurrentHashMap<>();

        /** Per-window capacity to guard memory. Oldest items dropped if exceeded. */
        public int perWindowCapacity = 4096;
        /** Ticker period for closing time windows. */
        public long tickPeriodMs = 1L;
        /** Keep recently served batches this long for safety (ms). */
        public long servedRetentionMs = 10_000L;

    }

    /* -------------------- Internal types -------------------- */
    private static class PendingItem {
        final String requestId;
        final String taskId;
        final String clientId;
        final Bytes payload;
        PendingItem(String requestId, String taskId, String clientId, Bytes payload){
            this.requestId = requestId; this.taskId = taskId; this.clientId = clientId; this.payload = payload;
        }
        Task toTask(){
            Task t = new Task();
            t.request_id = requestId; t.task_id = taskId; t.client_id = clientId; t.payload = payload;
            return t;
        }
    }

    private static class Window {
        final String modelId;
        final ArrayDeque<PendingItem> q;
        long firstArrivedAt = 0L;
        Window(String modelId, int capacity){ this.modelId = modelId; this.q = new ArrayDeque<>(capacity); }
        int size(){ return q.size(); }
        boolean isEmpty(){ return q.isEmpty(); }
        void add(PendingItem pi){ if (q.isEmpty()) firstArrivedAt = System.currentTimeMillis(); q.addLast(pi); }
        List<PendingItem> drainUpTo(int n){
            List<PendingItem> out = new ArrayList<>(Math.min(n, q.size()));
            while(n-- > 0 && !q.isEmpty()) out.add(q.removeFirst());
            if (q.isEmpty()) firstArrivedAt = 0L; return out;
        }
        long ageMs(){ return firstArrivedAt==0?0:System.currentTimeMillis()-firstArrivedAt; }
    }

    private static class StoredBatch {
        final String batchId;
        final String modelId;
        final long createTs;
        final TaskSeq tasks;
        volatile String assignedWorkerId = null;
        StoredBatch(String batchId, String modelId, long createTs, TaskSeq tasks){
            this.batchId=batchId; this.modelId=modelId; this.createTs=createTs; this.tasks=tasks;
        }
    }

    /* -------------------- State -------------------- */
    private final Config cfg;
    private final OpenBatchEmitter openBatchEmitter;
    private final TaskListEmitter taskListEmitter;

    private final ConcurrentMap<String, Window> windows = new ConcurrentHashMap<>();                // model_id -> window
    private final ConcurrentMap<String, StoredBatch> pendingBatches = new ConcurrentHashMap<>();     // batch_id -> stored
    private final Deque<StoredBatch> servedRecently = new ArrayDeque<>();                            // for retention cleanup

    private final ScheduledExecutorService scheduler = Executors.newSingleThreadScheduledExecutor(r -> {
        Thread t = new Thread(r, "taskclassifier-ticker"); t.setDaemon(true); return t; });
    private final AtomicLong batchSeq = new AtomicLong(0);

    public TaskClassifier(Config cfg, OpenBatchEmitter openBatchEmitter, TaskListEmitter taskListEmitter){
        this.cfg = cfg;
        this.openBatchEmitter = openBatchEmitter;
        this.taskListEmitter = taskListEmitter;
        long p = Math.max(1L, cfg.tickPeriodMs);
        scheduler.scheduleAtFixedRate(this::tick, p, p, TimeUnit.MILLISECONDS);
    }

    public void shutdown(){
        scheduler.shutdownNow();
        windows.clear();
        pendingBatches.clear();
        servedRecently.clear();
    }

    /* -------------------- Public API -------------------- */
    /** Offer a full request (fan-out items into per-model windows). */
    public void offer(InferenceRequest req){
        if (req == null || req.tasks == null || req.tasks.length() == 0) return;

        cfg.priorty = extractPriority(req.request_id);

        for (int i = 0; i < req.tasks.length(); i++) {
            SingleTask st = req.tasks.get_at(i);
            if (st == null) continue;
            offer(st);
        }
    }

    /** Offer a single task (already contains model_id). */
    public void offer(SingleTask st){
        if (st == null || st.payload == null) return;
        Window w = windows.computeIfAbsent(st.model_id, mid -> new Window(mid, cfg.perWindowCapacity));
        if (w.q.size() >= cfg.perWindowCapacity) { w.q.pollFirst(); } // simple backpressure: drop oldest
        w.add(new PendingItem(st.request_id, st.task_id, st.client_id, st.payload));

        int maxBatch = effectiveMaxBatch(w.modelId);
        if (w.size() >= maxBatch) cutAndAnnounce(w, maxBatch);
    }

    /** When Patcher decided a winner, call this to emit the assigned TaskList. */
    public void onGrant(Grant grant){
        if (grant == null) return;
        StoredBatch sb = pendingBatches.remove(grant.batch_id);
        if (sb == null) return; // already served or unknown

        sb.assignedWorkerId = grant.winner_worker_id;

        // 解析 winner 是 CPU 还是 GPU，仅用于可观测性（不改变协议/行为）
        String dev = parseDevice(sb.assignedWorkerId);
        // 简单日志：你也可以替换成实际 logger
        // System.out.println("[TaskClassifier] Grant batch=" + sb.batchId + " -> " + sb.assignedWorkerId + " (" + dev + ")");

        emitTaskList(sb);
        servedRecently.addLast(sb);
        cleanupServed();
    }



    /* -------------------- Internal -------------------- */
    private void tick(){
        for (Window w : windows.values()){
            if (w.isEmpty()) continue;
            int  maxBatch = effectiveMaxBatch(w.modelId);
            long maxWait  = effectiveMaxWaitMs(w.modelId);
            if (w.size() >= maxBatch || w.ageMs() >= maxWait){
                cutAndAnnounce(w, maxBatch);
            }
        }
        cleanupServed();
    }

    /** 根据优先级/模型覆盖，计算有效批大小 */
    private int effectiveMaxBatch(String modelId){
        Integer override = cfg.perModelMaxBatch.get(modelId);
        if (override != null && override > 0) return override;

        switch (cfg.priority) {
            case 0: // GPU 快速小批
                return Math.max(1, cfg.defaultMaxGpuBatch);
            case 1: // 不打批
                return 1;
            case 2: // CPU 略等合批（默认）
            default:
                return Math.max(1, cfg.defaultMaxCpuBatch);
        }
    }

    /** 根据优先级/模型覆盖，计算有效等待时长 */
    private long effectiveMaxWaitMs(String modelId){
        Long override = cfg.perModelMaxWaitMs.get(modelId);
        if (override != null && override >= 0) return override;

        switch (cfg.priority) {
            case 0: // GPU 快速小批，极短等
                return Math.max(0L, cfg.waitFastMs);
            case 1: // 不打批，直接切
                return Math.max(0L, cfg.waitNoneMs);
            case 2: // CPU 略等合批（默认）
            default:
                return Math.max(0L, cfg.defaultMaxWaitMs);
        }
    }

    private void cutAndAnnounce(Window w, int maxBatch){
        List<PendingItem> items = w.drainUpTo(maxBatch);
        if (items.isEmpty()) return;

        String batchId = newBatchId();
        TaskSeq seq = new TaskSeq();
        seq.ensure_length(items.size(), items.size());
        for (int i=0;i<items.size();i++) seq.set_at(i, items.get(i).toTask());
        StoredBatch sb = new StoredBatch(batchId, w.modelId, System.currentTimeMillis(), seq);
        pendingBatches.put(batchId, sb);

        OpenBatch ob = new OpenBatch();
        ob.batch_id = batchId;
        ob.model_id = w.modelId;
        ob.size = items.size();
        // 注意：IDL若是int，这里仍按int写入；如需long请改IDL
        ob.create_ts_ms = (int) sb.createTs;

        try { openBatchEmitter.emit(ob); } catch (Exception e){ e.printStackTrace(); }
    }

    private void emitTaskList(StoredBatch sb){
        TaskList tl = new TaskList();
        tl.batch_id = sb.batchId;
        tl.model_id = sb.modelId;
        tl.assigned_worker_id = sb.assignedWorkerId;
        tl.tasks = sb.tasks;
        try { taskListEmitter.emit(tl); } catch (Exception e){ e.printStackTrace(); }
    }

    private void cleanupServed(){
        long now = System.currentTimeMillis();
        while(!servedRecently.isEmpty()){
            StoredBatch head = servedRecently.peekFirst();
            if (head == null) break;
            if (now - head.createTs > cfg.servedRetentionMs) servedRecently.pollFirst(); else break;
        }
    }

    private String newBatchId(){
        return "b-" + System.currentTimeMillis() + "-" + batchSeq.incrementAndGet();
    }

<<<<<<< HEAD
    /* -------------------- Helpers -------------------- */

    /** 从系统属性或环境变量读取，均无则用默认值 */
    private static String sysOrEnv(String sysKey, String envKey, String defVal) {
        String v = System.getProperty(sysKey);
        if (v != null && !v.isEmpty()) return v;
        v = System.getenv(envKey);
        if (v != null && !v.isEmpty()) return v;
        return defVal;
    }

    /** 解析 workerId 后缀，返回 "gpu"/"cpu"/"unknown" */
    private static String parseDevice(String workerId){
        if (workerId == null) return "unknown";
        String id = workerId.toLowerCase(Locale.ROOT);
        if (id.endsWith("-gpu")) return "gpu";
        if (id.endsWith("-cpu")) return "cpu";
        return "unknown";
=======
    public int extractPriority(String request_id){
        if (request_id == null) return 0;
        int idx = request_id.indexOf("priority:");
        if (idx < 0) return 0;
        try {
            return Integer.parseInt(request_id.substring(idx + 9).trim());
        } catch (NumberFormatException e) {
            return 0;
        }
>>>>>>> 1a710255
    }
}<|MERGE_RESOLUTION|>--- conflicted
+++ resolved
@@ -31,7 +31,6 @@
 
     /* -------------------- Config -------------------- */
     public static class Config {
-<<<<<<< HEAD
         /** Priority: 0=GPU小批极短等, 1=不打批即切, 2=CPU略等合批（默认） */
         public int priority = 2;
 
@@ -44,20 +43,12 @@
         public long waitFastMs = 2;         // 用于 priority=0（极短等）
         public long waitNoneMs = 0;         // 用于 priority=1（不等）
 
-=======
-
-        public int priorty=0;
-        /** Default maximum batch size per model if no override. */
-        public int defaultMaxBatch = 16;
-        /** Default maximum wait per model (ms) if no override. */
-        public long defaultMaxWaitMs = 8;
->>>>>>> 1a710255
         /** Per-model overrides. Key = model_id (String). */
         public Map<String, Integer> perModelMaxBatch = new ConcurrentHashMap<>();
         public Map<String, Long> perModelMaxWaitMs = new ConcurrentHashMap<>();
 
         /** Per-window capacity to guard memory. Oldest items dropped if exceeded. */
-        public int perWindowCapacity = 4096;
+        public int perWindowCapacity = 256;
         /** Ticker period for closing time windows. */
         public long tickPeriodMs = 1L;
         /** Keep recently served batches this long for safety (ms). */
@@ -141,7 +132,7 @@
     public void offer(InferenceRequest req){
         if (req == null || req.tasks == null || req.tasks.length() == 0) return;
 
-        cfg.priorty = extractPriority(req.request_id);
+        cfg.priority = extractPriority(req.request_id);
 
         for (int i = 0; i < req.tasks.length(); i++) {
             SingleTask st = req.tasks.get_at(i);
@@ -269,7 +260,6 @@
         return "b-" + System.currentTimeMillis() + "-" + batchSeq.incrementAndGet();
     }
 
-<<<<<<< HEAD
     /* -------------------- Helpers -------------------- */
 
     /** 从系统属性或环境变量读取，均无则用默认值 */
@@ -282,13 +272,13 @@
     }
 
     /** 解析 workerId 后缀，返回 "gpu"/"cpu"/"unknown" */
-    private static String parseDevice(String workerId){
+    private static String parseDevice(String workerId) {
         if (workerId == null) return "unknown";
         String id = workerId.toLowerCase(Locale.ROOT);
         if (id.endsWith("-gpu")) return "gpu";
         if (id.endsWith("-cpu")) return "cpu";
         return "unknown";
-=======
+    }
     public int extractPriority(String request_id){
         if (request_id == null) return 0;
         int idx = request_id.indexOf("priority:");
@@ -298,6 +288,5 @@
         } catch (NumberFormatException e) {
             return 0;
         }
->>>>>>> 1a710255
     }
 }